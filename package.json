--- conflicted
+++ resolved
@@ -14,7 +14,6 @@
     "pretest": "eslint index.js test.js bench.js",
     "test": "tsc && node test.js",
     "build": "rollup index.js -o flatbush.js -n Flatbush -f umd -p node-resolve",
-    "build:esm": "rollup index.js -o flatbush.esm.js -n Flatbush -f esm -p node-resolve",
     "prepublishOnly": "npm run build"
   },
   "files": [
@@ -44,15 +43,6 @@
     "flatqueue": "^2.0.3"
   },
   "devDependencies": {
-<<<<<<< HEAD
-    "@rollup/plugin-node-resolve": "^15.0.1",
-    "eslint": "^8.32.0",
-    "eslint-config-mourner": "^3.0.0",
-    "rbush": "^3.0.1",
-    "rbush-knn": "^3.0.1",
-    "rollup": "^3.10.0",
-    "tape": "^5.6.3"
-=======
     "@rollup/plugin-node-resolve": "^15.0.2",
     "eslint": "^8.38.0",
     "eslint-config-mourner": "^3.0.0",
@@ -60,6 +50,5 @@
     "rbush-knn": "^3.0.1",
     "rollup": "^3.20.2",
     "typescript": "^5.0.4"
->>>>>>> 11830ccb
   }
 }