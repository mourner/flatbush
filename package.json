{
  "name": "flatbush",
  "version": "4.0.0",
  "description": "Fast static spatial index for rectangles",
  "author": "Vladimir Agafonkin",
  "license": "ISC",
  "type": "module",
  "main": "flatbush.js",
  "module": "index.js",
  "exports": "./index.js",
  "sideEffects": false,
  "scripts": {
    "pretest": "eslint index.js test.js bench.js",
    "test": "node test.js",
    "build": "rollup index.js -o flatbush.js -n Flatbush -f umd -p node-resolve",
    "prepublishOnly": "npm run build"
  },
  "files": [
    "index.js",
    "flatbush.js"
  ],
  "repository": {
    "type": "git",
    "url": "git+https://github.com/mourner/flatbush.git"
  },
  "eslintConfig": {
    "extends": "mourner",
    "env": {
      "es2020": true
    },
    "parserOptions": {
      "ecmaVersion": 2021,
      "sourceType": "module"
    }
  },
  "keywords": [
    "geometry",
    "spatial",
    "tree",
    "index",
    "rectangle",
    "search"
  ],
  "engines": {
    "node": ">= 12.17.0"
  },
  "dependencies": {
    "flatqueue": "^2.0.3"
  },
  "devDependencies": {
<<<<<<< HEAD
    "@rollup/plugin-node-resolve": "^13.1.3",
    "eslint": "^8.14.0",
=======
    "@rollup/plugin-node-resolve": "^13.3.0",
    "eslint": "^8.15.0",
>>>>>>> f9f2b567
    "eslint-config-mourner": "^3.0.0",
    "rbush": "^3.0.1",
    "rbush-knn": "^3.0.1",
    "rollup": "^2.72.1",
    "tape": "^5.5.3"
  }
}<|MERGE_RESOLUTION|>--- conflicted
+++ resolved
@@ -48,13 +48,8 @@
     "flatqueue": "^2.0.3"
   },
   "devDependencies": {
-<<<<<<< HEAD
-    "@rollup/plugin-node-resolve": "^13.1.3",
-    "eslint": "^8.14.0",
-=======
     "@rollup/plugin-node-resolve": "^13.3.0",
     "eslint": "^8.15.0",
->>>>>>> f9f2b567
     "eslint-config-mourner": "^3.0.0",
     "rbush": "^3.0.1",
     "rbush-knn": "^3.0.1",
