--- conflicted
+++ resolved
@@ -230,12 +230,6 @@
             // search through child nodes
             for (let /** @type number */ pos = nodeIndex, boxes = this._boxes; pos < end; pos += 4) {
                 // check if node bbox intersects with query bbox
-<<<<<<< HEAD
-                if (maxX < boxes[pos]) continue; // maxX < nodeMinX
-                if (maxY < boxes[pos + 1]) continue; // maxY < nodeMinY
-                if (minX > boxes[pos + 2]) continue; // minX > nodeMaxX
-                if (minY > boxes[pos + 3]) continue; // minY > nodeMaxY
-=======
                 const x0 = this._boxes[pos];
                 if (maxX < x0) continue;
                 const y0 = this._boxes[pos + 1];
@@ -244,24 +238,17 @@
                 if (minX > x1) continue;
                 const y1 = this._boxes[pos + 3];
                 if (minY > y1) continue;
->>>>>>> 5dedc688
 
                 const index = this._indices[pos >> 2] | 0;
 
                 if (nodeIndex >= this.numItems * 4) {
-<<<<<<< HEAD
                     // check if node bbox is completely inside query bbox
-                    if (minX <= boxes[pos] && minY <= boxes[pos + 1] && maxX >= boxes[pos + 2] && maxY >= boxes[pos + 3]) {
+                    if (minX <= x0 && minY <= y0 && maxX >= x1 && maxY >= y1) {
                         addAllLeavesOfNode(results, pos, this.numItems, this._indices, this.nodeSize, this._levelBounds, filterFn);
                     } else {
                         queue.push(index); // node; add it to the search queue
                     }
-                } else if (filterFn === undefined || filterFn(index)) {
-=======
-                    queue.push(index); // node; add it to the search queue
-
                 } else if (filterFn === undefined || filterFn(index, x0, y0, x1, y1)) {
->>>>>>> 5dedc688
                     results.push(index); // leaf item
                 }
             }
